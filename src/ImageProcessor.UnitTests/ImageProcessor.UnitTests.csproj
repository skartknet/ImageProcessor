--- conflicted
+++ resolved
@@ -68,11 +68,8 @@
     <Compile Include="Imaging\FastBitmapUnitTests.cs" />
     <Compile Include="Imaging\Filters\Photo\MatrixFilterBaseTests.cs" />
     <Compile Include="Imaging\Helpers\ImageMathsUnitTests.cs" />
-<<<<<<< HEAD
     <Compile Include="Processors\MetaTests.cs" />
-=======
     <Compile Include="Processors\QualityTests.cs" />
->>>>>>> bf816b91
   </ItemGroup>
   <Import Project="$(MSBuildBinPath)\Microsoft.CSharp.targets" />
   <ItemGroup>
