﻿// --------------------------------------------------------------------------------------------------------------------
// <copyright file="GifDecoder.cs" company="James South">
//   Copyright (c) James South.
//   Licensed under the Apache License, Version 2.0.
// </copyright>
// <summary>
//   Decodes gifs to provides information.
// </summary>
// --------------------------------------------------------------------------------------------------------------------

namespace ImageProcessor.Imaging.Formats
{
    using System;
    using System.Collections.Generic;
    using System.Drawing;
    using System.Drawing.Imaging;

    using ImageProcessor.Imaging.MetaData;

    /// <summary>
    /// Decodes gifs to provides information.
    /// </summary>
    public class GifDecoder
    {
        /// <summary>
        /// Initializes a new instance of the <see cref="GifDecoder"/> class.
        /// </summary>
        /// <param name="image">
        /// The <see cref="Image"/> to decode.
        /// </param>
        /// <param name="animationProcessMode">
        /// The <see cref="AnimationProcessMode" /> to use.
        /// </param>
        public GifDecoder(Image image, AnimationProcessMode animationProcessMode)
        {
            this.Height = image.Height;
            this.Width = image.Width;

            if (FormatUtilities.IsAnimated(image))
            {
                this.IsAnimated = true;

                if (this.IsAnimated)
                {
<<<<<<< HEAD
                    this.FrameCount = image.GetFrameCount(FrameDimension.Time);
=======
                    int frameCount = image.GetFrameCount(FrameDimension.Time);
                    int last = frameCount - 1;
                    double length = 0;

                    List<GifFrame> gifFrames = new List<GifFrame>();

                    // Get the times stored in the gif.
                    byte[] times = image.GetPropertyItem((int)ExifPropertyTag.FrameDelay).Value;

                    AnimationProcessMode processMode = animationProcessMode;
                    int framesToProcess = frameCount;
                    if (processMode == AnimationProcessMode.First)
                        framesToProcess = 1;

                    for (int i = 0; i < framesToProcess; i++)
                    {
                        // Convert each 4-byte chunk into an integer.
                        // GDI returns a single array with all delays, while Mono returns a different array for each frame.
                        TimeSpan delay = TimeSpan.FromMilliseconds(BitConverter.ToInt32(times, (4 * i) % times.Length) * 10);

                        // Find the frame
                        image.SelectActiveFrame(FrameDimension.Time, i);
                        Bitmap frame = new Bitmap(image);
                        frame.SetResolution(image.HorizontalResolution, image.VerticalResolution);

                        // TODO: Get positions.
                        gifFrames.Add(new GifFrame { Delay = delay, Image = frame });

                        // Reset the position.
                        if (i == last)
                        {
                            image.SelectActiveFrame(FrameDimension.Time, 0);
                        }

                        length += delay.TotalMilliseconds;
                    }

                    this.GifFrames = gifFrames;
                    this.AnimationLength = length;
>>>>>>> 9c6cb34d

                    // Loop info is stored at byte 20737.
                    this.LoopCount = BitConverter.ToInt16(image.GetPropertyItem((int)ExifPropertyTag.LoopCount).Value, 0);
                    this.IsLooped = this.LoopCount != 1;
                }
            }
        }

        /// <summary>
        /// Initializes a new instance of the <see cref="GifDecoder"/> class.
        /// </summary>
        /// <param name="image">
        /// The <see cref="Image"/> to decode.
        /// </param>
        public GifDecoder(Image image)
            : this(image, AnimationProcessMode.All)
        {
            
        }
        
        /// <summary>
        /// Gets or sets the image width.
        /// </summary>
        public int Width { get; set; }

        /// <summary>
        /// Gets or sets the image height.
        /// </summary>
        public int Height { get; set; }

        /// <summary>
        /// Gets or sets a value indicating whether the image is animated.
        /// </summary>
        public bool IsAnimated { get; set; }

        /// <summary>
        /// Gets or sets a value indicating whether the image is looped.
        /// </summary>
        public bool IsLooped { get; set; }

        /// <summary>
        /// Gets or sets the loop count.
        /// </summary>
        public int LoopCount { get; set; }

        /// <summary>
        /// Gets or sets the frame count.
        /// </summary>
        public int FrameCount { get; set; }

        /// <summary>
        /// Gets or sets the gif frames.
        /// </summary>
        public ICollection<GifFrame> GifFrames { get; set; }

        /// <summary>
        /// Gets or sets the animation length in milliseconds.
        /// </summary>
        public double AnimationLength { get; set; }
<<<<<<< HEAD

        /// <summary>
        /// Gets the frame at the specified index.
        /// </summary>
        /// <param name="image">The image.</param>
        /// <param name="index">The index.</param>
        /// <returns>
        /// The <see cref="GifFrame"/>.
        /// </returns>
        public GifFrame GetFrame(Image image, int index)
        {
            // Find the frame
            image.SelectActiveFrame(FrameDimension.Time, index);
            Bitmap frame = new Bitmap(image);
            frame.SetResolution(image.HorizontalResolution, image.VerticalResolution);

            // Reset the image
            image.SelectActiveFrame(FrameDimension.Time, 0);

            // Get the times stored in the gif.
            byte[] times = image.GetPropertyItem((int)ExifPropertyTag.FrameDelay).Value;

            // Convert each 4-byte chunk into an integer.
            // GDI returns a single array with all delays, while Mono returns a different array for each frame.
            TimeSpan delay = TimeSpan.FromMilliseconds(BitConverter.ToInt32(times, (4 * index) % times.Length) * 10);

            return new GifFrame { Delay = delay, Image = frame };
        }
=======
        
>>>>>>> 9c6cb34d
    }
}<|MERGE_RESOLUTION|>--- conflicted
+++ resolved
@@ -11,7 +11,6 @@
 namespace ImageProcessor.Imaging.Formats
 {
     using System;
-    using System.Collections.Generic;
     using System.Drawing;
     using System.Drawing.Imaging;
 
@@ -28,6 +27,17 @@
         /// <param name="image">
         /// The <see cref="Image"/> to decode.
         /// </param>
+        public GifDecoder(Image image)
+            : this(image, AnimationProcessMode.All)
+        {
+        }
+
+        /// <summary>
+        /// Initializes a new instance of the <see cref="GifDecoder"/> class.
+        /// </summary>
+        /// <param name="image">
+        /// The <see cref="Image"/> to decode.
+        /// </param>
         /// <param name="animationProcessMode">
         /// The <see cref="AnimationProcessMode" /> to use.
         /// </param>
@@ -36,75 +46,20 @@
             this.Height = image.Height;
             this.Width = image.Width;
 
-            if (FormatUtilities.IsAnimated(image))
+            if (FormatUtilities.IsAnimated(image) && animationProcessMode == AnimationProcessMode.All)
             {
                 this.IsAnimated = true;
+                this.FrameCount = image.GetFrameCount(FrameDimension.Time);
 
-                if (this.IsAnimated)
-                {
-<<<<<<< HEAD
-                    this.FrameCount = image.GetFrameCount(FrameDimension.Time);
-=======
-                    int frameCount = image.GetFrameCount(FrameDimension.Time);
-                    int last = frameCount - 1;
-                    double length = 0;
-
-                    List<GifFrame> gifFrames = new List<GifFrame>();
-
-                    // Get the times stored in the gif.
-                    byte[] times = image.GetPropertyItem((int)ExifPropertyTag.FrameDelay).Value;
-
-                    AnimationProcessMode processMode = animationProcessMode;
-                    int framesToProcess = frameCount;
-                    if (processMode == AnimationProcessMode.First)
-                        framesToProcess = 1;
-
-                    for (int i = 0; i < framesToProcess; i++)
-                    {
-                        // Convert each 4-byte chunk into an integer.
-                        // GDI returns a single array with all delays, while Mono returns a different array for each frame.
-                        TimeSpan delay = TimeSpan.FromMilliseconds(BitConverter.ToInt32(times, (4 * i) % times.Length) * 10);
-
-                        // Find the frame
-                        image.SelectActiveFrame(FrameDimension.Time, i);
-                        Bitmap frame = new Bitmap(image);
-                        frame.SetResolution(image.HorizontalResolution, image.VerticalResolution);
-
-                        // TODO: Get positions.
-                        gifFrames.Add(new GifFrame { Delay = delay, Image = frame });
-
-                        // Reset the position.
-                        if (i == last)
-                        {
-                            image.SelectActiveFrame(FrameDimension.Time, 0);
-                        }
-
-                        length += delay.TotalMilliseconds;
-                    }
-
-                    this.GifFrames = gifFrames;
-                    this.AnimationLength = length;
->>>>>>> 9c6cb34d
-
-                    // Loop info is stored at byte 20737.
-                    this.LoopCount = BitConverter.ToInt16(image.GetPropertyItem((int)ExifPropertyTag.LoopCount).Value, 0);
-                    this.IsLooped = this.LoopCount != 1;
-                }
+                // Loop info is stored at byte 20737.
+                this.LoopCount = BitConverter.ToInt16(image.GetPropertyItem((int)ExifPropertyTag.LoopCount).Value, 0);
+            }
+            else
+            {
+                this.FrameCount = 1;
             }
         }
 
-        /// <summary>
-        /// Initializes a new instance of the <see cref="GifDecoder"/> class.
-        /// </summary>
-        /// <param name="image">
-        /// The <see cref="Image"/> to decode.
-        /// </param>
-        public GifDecoder(Image image)
-            : this(image, AnimationProcessMode.All)
-        {
-            
-        }
-        
         /// <summary>
         /// Gets or sets the image width.
         /// </summary>
@@ -121,11 +76,6 @@
         public bool IsAnimated { get; set; }
 
         /// <summary>
-        /// Gets or sets a value indicating whether the image is looped.
-        /// </summary>
-        public bool IsLooped { get; set; }
-
-        /// <summary>
         /// Gets or sets the loop count.
         /// </summary>
         public int LoopCount { get; set; }
@@ -134,17 +84,6 @@
         /// Gets or sets the frame count.
         /// </summary>
         public int FrameCount { get; set; }
-
-        /// <summary>
-        /// Gets or sets the gif frames.
-        /// </summary>
-        public ICollection<GifFrame> GifFrames { get; set; }
-
-        /// <summary>
-        /// Gets or sets the animation length in milliseconds.
-        /// </summary>
-        public double AnimationLength { get; set; }
-<<<<<<< HEAD
 
         /// <summary>
         /// Gets the frame at the specified index.
@@ -173,8 +112,5 @@
 
             return new GifFrame { Delay = delay, Image = frame };
         }
-=======
-        
->>>>>>> 9c6cb34d
     }
 }